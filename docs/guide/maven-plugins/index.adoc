--- conflicted
+++ resolved
@@ -10,11 +10,7 @@
 <dependency>
     <groupId>org.wildfly.galleon-plugins</groupId>
     <artifactId>wildfly-galleon-maven-plugin</artifactId>
-<<<<<<< HEAD
-    <version>4.2.10.Final-SNAPSHOT</version>
-=======
     <version>5.0.0.Beta4-SNAPSHOT</version>
->>>>>>> d21f4d8a
 </dependency>
 ----
 
